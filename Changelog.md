## Changelog

### Next
- Tests are no longer failing on CI (#18)
<<<<<<< HEAD
- Remove the CSS resource file for SPM support (#28)
=======
- Saving to desktop makes sure the folder exists
>>>>>>> c72cd1c7

### 1.0.1
- Fixed SPM build errors (#15)
- Fixed CocoaPods build errors by including CSS file (#21)

### 1.0 (2019-12-04)

- First public release! 🎉<|MERGE_RESOLUTION|>--- conflicted
+++ resolved
@@ -2,11 +2,8 @@
 
 ### Next
 - Tests are no longer failing on CI (#18)
-<<<<<<< HEAD
 - Remove the CSS resource file for SPM support (#28)
-=======
 - Saving to desktop makes sure the folder exists
->>>>>>> c72cd1c7
 
 ### 1.0.1
 - Fixed SPM build errors (#15)
